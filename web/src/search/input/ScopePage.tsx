--- conflicted
+++ resolved
@@ -15,11 +15,7 @@
 import { SearchScope, Settings } from '../../schema/settings.schema'
 import { eventLogger } from '../../tracking/eventLogger'
 import { fetchReposByQuery } from '../backend'
-<<<<<<< HEAD
-import { submitSearch, QueryValue } from '../helpers'
-=======
 import { submitSearch, QueryState } from '../helpers'
->>>>>>> 8c92196e
 import { QueryInput, queryUpdates } from './QueryInput'
 import { SearchButton } from './SearchButton'
 import { PatternTypeProps } from '..'
@@ -44,11 +40,7 @@
 }
 
 interface State {
-<<<<<<< HEAD
-    queryValue: QueryValue
-=======
     queryState: QueryState
->>>>>>> 8c92196e
     repositories?: { name: string; url: string }[]
     searchScopes?: SearchScope[]
     id?: string
@@ -65,11 +57,7 @@
     private showMoreClicks = new Subject<void>()
 
     public state: State = {
-<<<<<<< HEAD
-        queryValue: { query: '', cursorPosition: 0 },
-=======
         queryState: { query: '', cursorPosition: 0 },
->>>>>>> 8c92196e
         repositories: [],
         value: '',
         first: 50,
@@ -172,11 +160,7 @@
                             </div>
                             <QueryInput
                                 {...this.props}
-<<<<<<< HEAD
-                                value={this.state.queryValue}
-=======
                                 value={this.state.queryState}
->>>>>>> 8c92196e
                                 onChange={this.onQueryChange}
                                 prependQueryForSuggestions={this.state.value}
                                 autoFocus={true}
@@ -241,13 +225,6 @@
         )
     }
 
-<<<<<<< HEAD
-    private onQueryChange = (queryValue: QueryValue): void => this.setState({ queryValue })
-
-    private onSubmit = (event: React.FormEvent<HTMLFormElement>): void => {
-        event.preventDefault()
-        submitSearch(this.props.history, `${this.state.value} ${this.state.queryValue}`, 'home', this.props.patternType)
-=======
     private onQueryChange = (queryState: QueryState): void => this.setState({ queryState })
 
     private onSubmit = (event: React.FormEvent<HTMLFormElement>): void => {
@@ -258,7 +235,6 @@
             'home',
             this.props.patternType
         )
->>>>>>> 8c92196e
     }
 
     private onShowMore = (): void => {
